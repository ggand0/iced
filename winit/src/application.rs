--- conflicted
+++ resolved
@@ -417,12 +417,8 @@
                 // Then, we can use the `interface_state` here to decide if a redraw
                 // is needed right away, or simply wait until a specific time.
                 let redraw_event = Event::Window(
-<<<<<<< HEAD
-                    crate::window::Id::MAIN,
-                    crate::window::Event::RedrawRequested(Instant::now()),
-=======
+                    window::Id::MAIN,
                     window::Event::RedrawRequested(Instant::now()),
->>>>>>> 21bd5142
                 );
 
                 let (interface_state, _) = user_interface.update(
@@ -574,7 +570,7 @@
                 state.update(&window, &window_event, &mut debug);
 
                 if let Some(event) = conversion::window_event(
-                    crate::window::Id::MAIN,
+                    window::Id::MAIN,
                     &window_event,
                     state.scale_factor(),
                     state.modifiers(),
@@ -752,16 +748,12 @@
                 window::Action::Drag => {
                     let _res = window.drag_window();
                 }
-<<<<<<< HEAD
                 window::Action::Spawn { .. } => {
                     log::info!(
                         "Spawning a window is only available with `multi_window::Application`s."
                     )
                 }
-                window::Action::Resize { width, height } => {
-=======
                 window::Action::Resize(size) => {
->>>>>>> 21bd5142
                     window.set_inner_size(winit::dpi::LogicalSize {
                         width: size.width,
                         height: size.height,
