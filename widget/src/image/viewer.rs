//! Zoom and pan on an image.
use crate::core::event::{self, Event};
use crate::core::image;
use crate::core::layout;
use crate::core::mouse;
use crate::core::renderer;
use crate::core::widget::tree::{self, Tree};
use crate::core::{
    Clipboard, Element, Layout, Length, Pixels, Point, Rectangle, Shell, Size,
    Vector, Widget,
};
use iced_renderer::core::ContentFit;

use std::hash::Hash;

/// A frame that displays an image with the ability to zoom in/out and pan.
#[allow(missing_debug_implementations)]
pub struct Viewer<Handle> {
    padding: f32,
    width: Length,
    height: Length,
    min_scale: f32,
    max_scale: f32,
    scale_step: f32,
    handle: Handle,
    filter_method: image::FilterMethod,
    content_fit: ContentFit,
}

impl<Handle> Viewer<Handle> {
    /// Creates a new [`Viewer`] with the given [`State`].
    pub fn new(handle: Handle) -> Self {
        Viewer {
            handle,
            padding: 0.0,
            width: Length::Shrink,
            height: Length::Shrink,
            min_scale: 0.25,
            max_scale: 10.0,
            scale_step: 0.10,
            filter_method: image::FilterMethod::default(),
            content_fit: ContentFit::Contain,
        }
    }

    /// Sets the [`image::FilterMethod`] of the [`Viewer`].
    pub fn filter_method(mut self, filter_method: image::FilterMethod) -> Self {
        self.filter_method = filter_method;
        self
    }

    /// Sets the [`iced_renderer::core::ContentFit`] of the [`Viewer`].
    pub fn content_fit(mut self, content_fit: ContentFit) -> Self {
        self.content_fit = content_fit;
        self
    }

    /// Sets the padding of the [`Viewer`].
    pub fn padding(mut self, padding: impl Into<Pixels>) -> Self {
        self.padding = padding.into().0;
        self
    }

    /// Sets the width of the [`Viewer`].
    pub fn width(mut self, width: impl Into<Length>) -> Self {
        self.width = width.into();
        self
    }

    /// Sets the height of the [`Viewer`].
    pub fn height(mut self, height: impl Into<Length>) -> Self {
        self.height = height.into();
        self
    }

    /// Sets the max scale applied to the image of the [`Viewer`].
    ///
    /// Default is `10.0`
    pub fn max_scale(mut self, max_scale: f32) -> Self {
        self.max_scale = max_scale;
        self
    }

    /// Sets the min scale applied to the image of the [`Viewer`].
    ///
    /// Default is `0.25`
    pub fn min_scale(mut self, min_scale: f32) -> Self {
        self.min_scale = min_scale;
        self
    }

    /// Sets the percentage the image of the [`Viewer`] will be scaled by
    /// when zoomed in / out.
    ///
    /// Default is `0.10`
    pub fn scale_step(mut self, scale_step: f32) -> Self {
        self.scale_step = scale_step;
        self
    }
}

impl<Message, Theme, Renderer, Handle> Widget<Message, Theme, Renderer>
    for Viewer<Handle>
where
    Renderer: image::Renderer<Handle = Handle>,
    Handle: Clone + Hash,
{
    fn tag(&self) -> tree::Tag {
        tree::Tag::of::<State>()
    }

    fn state(&self) -> tree::State {
        tree::State::new(State::new())
    }

    fn size(&self) -> Size<Length> {
        Size {
            width: self.width,
            height: self.height,
        }
    }

    fn layout(
        &self,
        _tree: &mut Tree,
        renderer: &Renderer,
        limits: &layout::Limits,
    ) -> layout::Node {
<<<<<<< HEAD
        let image_size = {
            let Size { width, height } = renderer.dimensions(&self.handle);
            Size::new(width as f32, height as f32)
        };
        let raw_size = limits.resolve(self.width, self.height, image_size);
        let full_size = self.content_fit.fit(image_size, raw_size);

        let final_size = Size {
            width: match self.width {
                Length::Shrink => f32::min(raw_size.width, full_size.width),
                _ => raw_size.width,
            },
            height: match self.height {
                Length::Shrink => f32::min(raw_size.height, full_size.height),
                _ => raw_size.height,
            },
=======
        let Size { width, height } = renderer.measure_image(&self.handle);

        let mut size = limits.resolve(
            self.width,
            self.height,
            Size::new(width as f32, height as f32),
        );

        let expansion_size = if height > width {
            self.width
        } else {
            self.height
>>>>>>> 1df1cf82
        };

        layout::Node::new(final_size)
    }

    fn on_event(
        &mut self,
        tree: &mut Tree,
        event: Event,
        layout: Layout<'_>,
        cursor: mouse::Cursor,
        renderer: &Renderer,
        _clipboard: &mut dyn Clipboard,
        _shell: &mut Shell<'_, Message>,
        _viewport: &Rectangle,
    ) -> event::Status {
        let bounds = layout.bounds();

        match event {
            Event::Mouse(mouse::Event::WheelScrolled { delta }) => {
                let Some(cursor_position) = cursor.position_over(bounds) else {
                    return event::Status::Ignored;
                };

                match delta {
                    mouse::ScrollDelta::Lines { y, .. }
                    | mouse::ScrollDelta::Pixels { y, .. } => {
                        let state = tree.state.downcast_mut::<State>();
                        let previous_scale = state.scale;

                        if y < 0.0 && previous_scale > self.min_scale
                            || y > 0.0 && previous_scale < self.max_scale
                        {
                            state.scale = (if y > 0.0 {
                                state.scale * (1.0 + self.scale_step)
                            } else {
                                state.scale / (1.0 + self.scale_step)
                            })
                            .clamp(self.min_scale, self.max_scale);

                            let image_size = image_size(
                                renderer,
                                &self.handle,
                                state,
                                bounds.size(),
                                self.content_fit,
                            );

                            let factor = state.scale / previous_scale - 1.0;

                            let cursor_to_center =
                                cursor_position - bounds.center();

                            let adjustment = cursor_to_center * factor
                                + state.current_offset * factor;

                            state.current_offset = Vector::new(
                                if image_size.width > bounds.width {
                                    state.current_offset.x + adjustment.x
                                } else {
                                    0.0
                                },
                                if image_size.height > bounds.height {
                                    state.current_offset.y + adjustment.y
                                } else {
                                    0.0
                                },
                            );
                        }
                    }
                }

                event::Status::Captured
            }
            Event::Mouse(mouse::Event::ButtonPressed(mouse::Button::Left)) => {
                let Some(cursor_position) = cursor.position() else {
                    return event::Status::Ignored;
                };

                let state = tree.state.downcast_mut::<State>();

                state.cursor_grabbed_at = Some(cursor_position);
                state.starting_offset = state.current_offset;

                event::Status::Captured
            }
            Event::Mouse(mouse::Event::ButtonReleased(mouse::Button::Left)) => {
                let state = tree.state.downcast_mut::<State>();

                if state.cursor_grabbed_at.is_some() {
                    state.cursor_grabbed_at = None;

                    event::Status::Captured
                } else {
                    event::Status::Ignored
                }
            }
            Event::Mouse(mouse::Event::CursorMoved { position }) => {
                let state = tree.state.downcast_mut::<State>();

                if let Some(origin) = state.cursor_grabbed_at {
                    let image_size = image_size(
                        renderer,
                        &self.handle,
                        state,
                        bounds.size(),
                        self.content_fit,
                    );
                    let hidden_width = (image_size.width - bounds.width / 2.0)
                        .max(0.0)
                        .round();

                    let hidden_height = (image_size.height
                        - bounds.height / 2.0)
                        .max(0.0)
                        .round();

                    let delta = position - origin;

                    let x = if bounds.width < image_size.width {
                        (state.starting_offset.x - delta.x)
                            .clamp(-hidden_width, hidden_width)
                    } else {
                        0.0
                    };

                    let y = if bounds.height < image_size.height {
                        (state.starting_offset.y - delta.y)
                            .clamp(-hidden_height, hidden_height)
                    } else {
                        0.0
                    };

                    state.current_offset = Vector::new(x, y);

                    event::Status::Captured
                } else {
                    event::Status::Ignored
                }
            }
            _ => event::Status::Ignored,
        }
    }

    fn mouse_interaction(
        &self,
        tree: &Tree,
        layout: Layout<'_>,
        cursor: mouse::Cursor,
        _viewport: &Rectangle,
        _renderer: &Renderer,
    ) -> mouse::Interaction {
        let state = tree.state.downcast_ref::<State>();
        let bounds = layout.bounds();
        let is_mouse_over = cursor.is_over(bounds);

        if state.is_cursor_grabbed() {
            mouse::Interaction::Grabbing
        } else if is_mouse_over {
            mouse::Interaction::Grab
        } else {
            mouse::Interaction::Idle
        }
    }

    fn draw(
        &self,
        tree: &Tree,
        renderer: &mut Renderer,
        _theme: &Theme,
        _style: &renderer::Style,
        layout: Layout<'_>,
        _cursor: mouse::Cursor,
        _viewport: &Rectangle,
    ) {
        let state = tree.state.downcast_ref::<State>();
        let bounds = layout.bounds();

        let image_size = image_size(
            renderer,
            &self.handle,
            state,
            bounds.size(),
            self.content_fit,
        );

        let translation = {
            let image_top_left = Vector::new(
                (bounds.width - image_size.width).max(0.0) / 2.0,
                (bounds.height - image_size.height).max(0.0) / 2.0,
            );

            image_top_left - state.offset(bounds, image_size)
        };

        let render = |renderer: &mut Renderer| {
            renderer.with_translation(translation, |renderer| {
<<<<<<< HEAD
                let drawing_bounds = Rectangle {
                    width: image_size.width,
                    height: image_size.height,
                    ..bounds
                };

                renderer.draw(
=======
                renderer.draw_image(
>>>>>>> 1df1cf82
                    self.handle.clone(),
                    self.filter_method,
                    drawing_bounds,
                );
            });
        };

        renderer.with_layer(bounds, render);
    }
}

/// The local state of a [`Viewer`].
#[derive(Debug, Clone, Copy)]
pub struct State {
    scale: f32,
    starting_offset: Vector,
    current_offset: Vector,
    cursor_grabbed_at: Option<Point>,
}

impl Default for State {
    fn default() -> Self {
        Self {
            scale: 1.0,
            starting_offset: Vector::default(),
            current_offset: Vector::default(),
            cursor_grabbed_at: None,
        }
    }
}

impl State {
    /// Creates a new [`State`].
    pub fn new() -> Self {
        State::default()
    }

    /// Returns the current offset of the [`State`], given the bounds
    /// of the [`Viewer`] and its image.
    fn offset(&self, bounds: Rectangle, image_size: Size) -> Vector {
        let hidden_width =
            (image_size.width - bounds.width / 2.0).max(0.0).round();

        let hidden_height =
            (image_size.height - bounds.height / 2.0).max(0.0).round();

        Vector::new(
            self.current_offset.x.clamp(-hidden_width, hidden_width),
            self.current_offset.y.clamp(-hidden_height, hidden_height),
        )
    }

    /// Returns if the cursor is currently grabbed by the [`Viewer`].
    pub fn is_cursor_grabbed(&self) -> bool {
        self.cursor_grabbed_at.is_some()
    }
}

impl<'a, Message, Theme, Renderer, Handle> From<Viewer<Handle>>
    for Element<'a, Message, Theme, Renderer>
where
    Renderer: 'a + image::Renderer<Handle = Handle>,
    Message: 'a,
    Handle: Clone + Hash + 'a,
{
    fn from(viewer: Viewer<Handle>) -> Element<'a, Message, Theme, Renderer> {
        Element::new(viewer)
    }
}

/// Returns the bounds of the underlying image, given the bounds of
/// the [`Viewer`]. Scaling will be applied and original aspect ratio
/// will be respected.
pub fn image_size<Renderer>(
    renderer: &Renderer,
    handle: &<Renderer as image::Renderer>::Handle,
    state: &State,
    bounds: Size,
    content_fit: ContentFit,
) -> Size
where
    Renderer: image::Renderer,
{
<<<<<<< HEAD
    let size = renderer.dimensions(handle);
    let size = Size::new(size.width as f32, size.height as f32);
    let size = content_fit.fit(size, bounds);
=======
    let Size { width, height } = renderer.measure_image(handle);

    let (width, height) = {
        let dimensions = (width as f32, height as f32);

        let width_ratio = bounds.width / dimensions.0;
        let height_ratio = bounds.height / dimensions.1;

        let ratio = width_ratio.min(height_ratio);
        let scale = state.scale;

        if ratio < 1.0 {
            (dimensions.0 * ratio * scale, dimensions.1 * ratio * scale)
        } else {
            (dimensions.0 * scale, dimensions.1 * scale)
        }
    };
>>>>>>> 1df1cf82

    Size::new(size.width * state.scale, size.height * state.scale)
}<|MERGE_RESOLUTION|>--- conflicted
+++ resolved
@@ -126,9 +126,8 @@
         renderer: &Renderer,
         limits: &layout::Limits,
     ) -> layout::Node {
-<<<<<<< HEAD
         let image_size = {
-            let Size { width, height } = renderer.dimensions(&self.handle);
+            let Size { width, height } = renderer.measure_image(&self.handle);
             Size::new(width as f32, height as f32)
         };
         let raw_size = limits.resolve(self.width, self.height, image_size);
@@ -143,20 +142,6 @@
                 Length::Shrink => f32::min(raw_size.height, full_size.height),
                 _ => raw_size.height,
             },
-=======
-        let Size { width, height } = renderer.measure_image(&self.handle);
-
-        let mut size = limits.resolve(
-            self.width,
-            self.height,
-            Size::new(width as f32, height as f32),
-        );
-
-        let expansion_size = if height > width {
-            self.width
-        } else {
-            self.height
->>>>>>> 1df1cf82
         };
 
         layout::Node::new(final_size)
@@ -354,17 +339,12 @@
 
         let render = |renderer: &mut Renderer| {
             renderer.with_translation(translation, |renderer| {
-<<<<<<< HEAD
                 let drawing_bounds = Rectangle {
                     width: image_size.width,
                     height: image_size.height,
                     ..bounds
                 };
-
-                renderer.draw(
-=======
                 renderer.draw_image(
->>>>>>> 1df1cf82
                     self.handle.clone(),
                     self.filter_method,
                     drawing_bounds,
@@ -448,29 +428,9 @@
 where
     Renderer: image::Renderer,
 {
-<<<<<<< HEAD
-    let size = renderer.dimensions(handle);
+    let size = renderer.measure_image(handle);
     let size = Size::new(size.width as f32, size.height as f32);
     let size = content_fit.fit(size, bounds);
-=======
-    let Size { width, height } = renderer.measure_image(handle);
-
-    let (width, height) = {
-        let dimensions = (width as f32, height as f32);
-
-        let width_ratio = bounds.width / dimensions.0;
-        let height_ratio = bounds.height / dimensions.1;
-
-        let ratio = width_ratio.min(height_ratio);
-        let scale = state.scale;
-
-        if ratio < 1.0 {
-            (dimensions.0 * ratio * scale, dimensions.1 * ratio * scale)
-        } else {
-            (dimensions.0 * scale, dimensions.1 * scale)
-        }
-    };
->>>>>>> 1df1cf82
 
     Size::new(size.width * state.scale, size.height * state.scale)
 }